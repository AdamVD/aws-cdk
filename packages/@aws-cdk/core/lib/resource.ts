--- conflicted
+++ resolved
@@ -1,9 +1,5 @@
 import { ArnComponents } from './arn';
 import { CfnResource } from './cfn-resource';
-<<<<<<< HEAD
-import { IConstruct, Construct as CoreConstruct } from './construct-compat';
-=======
->>>>>>> fb390b82
 import { IStringProducer, Lazy } from './lazy';
 import { generatePhysicalName, isGeneratedWhenNeededMarker } from './private/physical-name-generator';
 import { Reference } from './reference';
@@ -14,11 +10,7 @@
 
 // v2 - leave this as a separate section so it reduces merge conflicts when compat is removed
 // eslint-disable-next-line import/order
-<<<<<<< HEAD
-import { Construct } from 'constructs';
-=======
 import { Construct, IConstruct } from 'constructs';
->>>>>>> fb390b82
 
 const RESOURCE_SYMBOL = Symbol.for('@aws-cdk/core.Resource');
 
@@ -102,11 +94,7 @@
 /**
  * A construct which represents an AWS resource.
  */
-<<<<<<< HEAD
-export abstract class Resource extends CoreConstruct implements IResource {
-=======
 export abstract class Resource extends Construct implements IResource {
->>>>>>> fb390b82
   /**
    * Check whether the given construct is a Resource
    */
