--- conflicted
+++ resolved
@@ -281,15 +281,4 @@
 
     });
   });
-<<<<<<< HEAD
-});
-
-/* eslint-disable @aws-cdk/no-core-construct */
-function validate(construct: cdk.IConstruct): cdk.ValidationError[] {
-  cdk.ConstructNode.prepare(construct.node);
-  return cdk.ConstructNode.validate(construct.node);
-}
-/* eslint-enable @aws-cdk/no-core-construct */
-=======
-});
->>>>>>> de5bf5d5
+});