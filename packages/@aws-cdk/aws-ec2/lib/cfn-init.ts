import * as crypto from 'crypto';
import * as iam from '@aws-cdk/aws-iam';
import { Aws, CfnResource } from '@aws-cdk/core';
<<<<<<< HEAD
import { Construct } from 'constructs';
=======
>>>>>>> b16ea9fe
import { InitElement } from './cfn-init-elements';
import { OperatingSystemType } from './machine-image';
import { InitBindOptions, InitElementConfig, InitElementType, InitPlatform } from './private/cfn-init-internal';
import { UserData } from './user-data';

// keep this import separate from other imports to reduce chance for merge conflicts with v2-main
// eslint-disable-next-line no-duplicate-imports, import/order
import { Construct } from '@aws-cdk/core';

/**
 * A CloudFormation-init configuration
 */
export class CloudFormationInit {
  /**
   * Build a new config from a set of Init Elements
   */
  public static fromElements(...elements: InitElement[]): CloudFormationInit {
    return CloudFormationInit.fromConfig(new InitConfig(elements));
  }

  /**
   * Use an existing InitConfig object as the default and only config
   */
  public static fromConfig(config: InitConfig): CloudFormationInit {
    return CloudFormationInit.fromConfigSets({
      configSets: {
        default: ['config'],
      },
      configs: { config },
    });
  }

  /**
   * Build a CloudFormationInit from config sets
   */
  public static fromConfigSets(props: ConfigSetProps): CloudFormationInit {
    return new CloudFormationInit(props.configSets, props.configs);
  }

  private readonly _configSets: Record<string, string[]> = {};
  private readonly _configs: Record<string, InitConfig> = {};

  private constructor(configSets: Record<string, string[]>, configs: Record<string, InitConfig>) {
    Object.assign(this._configSets, configSets);
    Object.assign(this._configs, configs);
  }

  /**
   * Add a config with the given name to this CloudFormationInit object
   */
  public addConfig(configName: string, config: InitConfig) {
    if (this._configs[configName]) {
      throw new Error(`CloudFormationInit already contains a config named '${configName}'`);
    }
    this._configs[configName] = config;
  }

  /**
   * Add a config set with the given name to this CloudFormationInit object
   *
   * The new configset will reference the given configs in the given order.
   */
  public addConfigSet(configSetName: string, configNames: string[] = []) {
    if (this._configSets[configSetName]) {
      throw new Error(`CloudFormationInit already contains a configSet named '${configSetName}'`);
    }

    const unk = configNames.filter(c => !this._configs[c]);
    if (unk.length > 0) {
      throw new Error(`Unknown configs referenced in definition of '${configSetName}': ${unk}`);
    }

    this._configSets[configSetName] = [...configNames];
  }

  /**
   * Attach the CloudFormation Init config to the given resource
   *
   * As an app builder, use `instance.applyCloudFormationInit()` or
   * `autoScalingGroup.applyCloudFormationInit()` to trigger this method.
   *
   * This method does the following:
   *
   * - Renders the `AWS::CloudFormation::Init` object to the given resource's
   *   metadata, potentially adding a `AWS::CloudFormation::Authentication` object
   *   next to it if required.
   * - Updates the instance role policy to be able to call the APIs required for
   *   `cfn-init` and `cfn-signal` to work, and potentially add permissions to download
   *   referenced asset and bucket resources.
   * - Updates the given UserData with commands to execute the `cfn-init` script.
   */
  public attach(attachedResource: CfnResource, attachOptions: AttachInitOptions) {
    if (attachOptions.platform === OperatingSystemType.UNKNOWN) {
      throw new Error('Cannot attach CloudFormationInit to an unknown OS type');
    }

    const CFN_INIT_METADATA_KEY = 'AWS::CloudFormation::Init';

    if (attachedResource.getMetadata(CFN_INIT_METADATA_KEY) !== undefined) {
      throw new Error(`Cannot bind CfnInit: resource '${attachedResource.node.path}' already has '${CFN_INIT_METADATA_KEY}' attached`);
    }

    // Note: This will not reflect mutations made after attaching.
    const bindResult = this.bind(attachedResource.stack, attachOptions);
    attachedResource.addMetadata(CFN_INIT_METADATA_KEY, bindResult.configData);

    // Need to resolve the various tokens from assets in the config,
    // as well as include any asset hashes provided so the fingerprint is accurate.
    const resolvedConfig = attachedResource.stack.resolve(bindResult.configData);
    const fingerprintInput = { config: resolvedConfig, assetHash: bindResult.assetHash };
    const fingerprint = contentHash(JSON.stringify(fingerprintInput)).substr(0, 16);

    attachOptions.instanceRole.addToPolicy(new iam.PolicyStatement({
      actions: ['cloudformation:DescribeStackResource', 'cloudformation:SignalResource'],
      resources: [Aws.STACK_ID],
    }));

    if (bindResult.authData) {
      attachedResource.addMetadata('AWS::CloudFormation::Authentication', bindResult.authData);
    }

    // To identify the resources that have the metadata and where the signal
    // needs to be sent, we need { region, stackName, logicalId }
    const resourceLocator = `--region ${Aws.REGION} --stack ${Aws.STACK_NAME} --resource ${attachedResource.logicalId}`;
    const configSets = (attachOptions.configSets ?? ['default']).join(',');
    const printLog = attachOptions.printLog ?? true;

    if (attachOptions.embedFingerprint ?? true) {
      // It just so happens that the comment char is '#' for both bash and PowerShell
      attachOptions.userData.addCommands(`# fingerprint: ${fingerprint}`);
    }

    if (attachOptions.platform === OperatingSystemType.WINDOWS) {
      const errCode = attachOptions.ignoreFailures ? '0' : '$LASTEXITCODE';
      attachOptions.userData.addCommands(...[
        `cfn-init.exe -v ${resourceLocator} -c ${configSets}`,
        `cfn-signal.exe -e ${errCode} ${resourceLocator}`,
        ...printLog ? ['type C:\\cfn\\log\\cfn-init.log'] : [],
      ]);
    } else {
      const errCode = attachOptions.ignoreFailures ? '0' : '$?';
      attachOptions.userData.addCommands(...[
        // Run a subshell without 'errexit', so we can signal using the exit code of cfn-init
        '(',
        '  set +e',
        `  /opt/aws/bin/cfn-init -v ${resourceLocator} -c ${configSets}`,
        `  /opt/aws/bin/cfn-signal -e ${errCode} ${resourceLocator}`,
        ...printLog ? ['  cat /var/log/cfn-init.log >&2'] : [],
        ')',
      ]);
    }
  }

  private bind(scope: Construct, options: AttachInitOptions): { configData: any, authData: any, assetHash?: any } {
    const nonEmptyConfigs = mapValues(this._configs, c => c.isEmpty() ? undefined : c);

    const configNameToBindResult = mapValues(nonEmptyConfigs, c => c._bind(scope, options));

    return {
      configData: {
        configSets: mapValues(this._configSets, configNames => configNames.filter(name => nonEmptyConfigs[name] !== undefined)),
        ...mapValues(configNameToBindResult, c => c.config),
      },
      authData: Object.values(configNameToBindResult).map(c => c.authentication).reduce(deepMerge, undefined),
      assetHash: combineAssetHashesOrUndefined(Object.values(configNameToBindResult).map(c => c.assetHash)),
    };
  }

}

/**
 * A collection of configuration elements
 */
export class InitConfig {
  private readonly elements = new Array<InitElement>();

  constructor(elements: InitElement[]) {
    this.add(...elements);
  }

  /**
   * Whether this configset has elements or not
   */
  public isEmpty() {
    return this.elements.length === 0;
  }

  /**
   * Add one or more elements to the config
   */
  public add(...elements: InitElement[]) {
    this.elements.push(...elements);
  }

  /**
   * Called when the config is applied to an instance.
   * Creates the CloudFormation representation of the Init config and handles any permissions and assets.
   * @internal
   */
  public _bind(scope: Construct, options: AttachInitOptions): InitElementConfig {
    const bindOptions = {
      instanceRole: options.instanceRole,
      platform: this.initPlatformFromOSType(options.platform),
      scope,
    };

    const packageConfig = this.bindForType(InitElementType.PACKAGE, bindOptions);
    const groupsConfig = this.bindForType(InitElementType.GROUP, bindOptions);
    const usersConfig = this.bindForType(InitElementType.USER, bindOptions);
    const sourcesConfig = this.bindForType(InitElementType.SOURCE, bindOptions);
    const filesConfig = this.bindForType(InitElementType.FILE, bindOptions);
    const commandsConfig = this.bindForType(InitElementType.COMMAND, bindOptions);
    // Must be last!
    const servicesConfig = this.bindForType(InitElementType.SERVICE, bindOptions);

    const allConfig = [packageConfig, groupsConfig, usersConfig, sourcesConfig, filesConfig, commandsConfig, servicesConfig];
    const authentication = allConfig.map(c => c?.authentication).reduce(deepMerge, undefined);
    const assetHash = combineAssetHashesOrUndefined(allConfig.map(c => c?.assetHash));

    return {
      config: {
        packages: packageConfig?.config,
        groups: groupsConfig?.config,
        users: usersConfig?.config,
        sources: sourcesConfig?.config,
        files: filesConfig?.config,
        commands: commandsConfig?.config,
        services: servicesConfig?.config,
      },
      authentication,
      assetHash,
    };
  }

  private bindForType(elementType: InitElementType, renderOptions: Omit<InitBindOptions, 'index'>): InitElementConfig | undefined {
    const elements = this.elements.filter(elem => elem.elementType === elementType);
    if (elements.length === 0) { return undefined; }

    const bindResults = elements.map((e, index) => e._bind({ index, ...renderOptions }));

    return {
      config: bindResults.map(r => r.config).reduce(deepMerge, undefined) ?? {},
      authentication: bindResults.map(r => r.authentication).reduce(deepMerge, undefined),
      assetHash: combineAssetHashesOrUndefined(bindResults.map(r => r.assetHash)),
    };
  }

  private initPlatformFromOSType(osType: OperatingSystemType): InitPlatform {
    switch (osType) {
      case OperatingSystemType.LINUX: {
        return InitPlatform.LINUX;
      }
      case OperatingSystemType.WINDOWS: {
        return InitPlatform.WINDOWS;
      }
      default: {
        throw new Error('Cannot attach CloudFormationInit to an unknown OS type');
      }
    }
  }
}

/**
 * Options for CloudFormationInit.withConfigSets
 */
export interface ConfigSetProps {
  /**
   * The definitions of each config set
   */
  readonly configSets: Record<string, string[]>;

  /**
   * The sets of configs to pick from
   */
  readonly configs: Record<string, InitConfig>;
}

/**
 * Deep-merge objects and arrays
 *
 * Treat arrays as sets, removing duplicates. This is acceptable for rendering
 * cfn-inits, not applicable elsewhere.
 */
function deepMerge(target?: Record<string, any>, src?: Record<string, any>) {
  if (target == null) { return src; }
  if (src == null) { return target; }

  for (const [key, value] of Object.entries(src)) {
    if (Array.isArray(value)) {
      if (target[key] && !Array.isArray(target[key])) {
        throw new Error(`Trying to merge array [${value}] into a non-array '${target[key]}'`);
      }
      target[key] = Array.from(new Set([
        ...target[key] ?? [],
        ...value,
      ]));
      continue;
    }
    if (typeof value === 'object' && value) {
      target[key] = deepMerge(target[key] ?? {}, value);
      continue;
    }
    if (value !== undefined) {
      target[key] = value;
    }
  }

  return target;
}

/**
 * Map a function over values of an object
 *
 * If the mapping function returns undefined, remove the key
 */
function mapValues<A, B>(xs: Record<string, A>, fn: (x: A) => B | undefined): Record<string, B> {
  const ret: Record<string, B> = {};
  for (const [k, v] of Object.entries(xs)) {
    const mapped = fn(v);
    if (mapped !== undefined) {
      ret[k] = mapped;
    }
  }
  return ret;
}

// Combines all input asset hashes into one, or if no hashes are present, returns undefined.
function combineAssetHashesOrUndefined(hashes: (string | undefined)[]): string | undefined {
  const hashArray = hashes.filter((x): x is string => x !== undefined);
  return hashArray.length > 0 ? hashArray.join('') : undefined;
}

function contentHash(content: string) {
  return crypto.createHash('sha256').update(content).digest('hex');
}

/**
 * Options for attaching a CloudFormationInit to a resource
 */
export interface AttachInitOptions {
  /**
   * Instance role of the consuming instance or fleet
   */
  readonly instanceRole: iam.IRole;

  /**
   * OS Platform the init config will be used for
   */
  readonly platform: OperatingSystemType;

  /**
   * UserData to add commands to
   */
  readonly userData: UserData;

  /**
   * ConfigSet to activate
   *
   * @default ['default']
   */
  readonly configSets?: string[];

  /**
   * Whether to embed a hash into the userData
   *
   * If `true` (the default), a hash of the config will be embedded into the
   * UserData, so that if the config changes, the UserData changes and
   * the instance will be replaced.
   *
   * If `false`, no such hash will be embedded, and if the CloudFormation Init
   * config changes nothing will happen to the running instance.
   *
   * @default true
   */
  readonly embedFingerprint?: boolean;

  /**
   * Print the results of running cfn-init to the Instance System Log
   *
   * By default, the output of running cfn-init is written to a log file
   * on the instance. Set this to `true` to print it to the System Log
   * (visible from the EC2 Console), `false` to not print it.
   *
   * (Be aware that the system log is refreshed at certain points in
   * time of the instance life cycle, and successful execution may
   * not always show up).
   *
   * @default true
   */
  readonly printLog?: boolean;

  /**
   * Don't fail the instance creation when cfn-init fails
   *
   * You can use this to prevent CloudFormation from rolling back when
   * instances fail to start up, to help in debugging.
   *
   * @default false
   */
  readonly ignoreFailures?: boolean;
}<|MERGE_RESOLUTION|>--- conflicted
+++ resolved
@@ -1,10 +1,6 @@
 import * as crypto from 'crypto';
 import * as iam from '@aws-cdk/aws-iam';
 import { Aws, CfnResource } from '@aws-cdk/core';
-<<<<<<< HEAD
-import { Construct } from 'constructs';
-=======
->>>>>>> b16ea9fe
 import { InitElement } from './cfn-init-elements';
 import { OperatingSystemType } from './machine-image';
 import { InitBindOptions, InitElementConfig, InitElementType, InitPlatform } from './private/cfn-init-internal';
@@ -12,7 +8,7 @@
 
 // keep this import separate from other imports to reduce chance for merge conflicts with v2-main
 // eslint-disable-next-line no-duplicate-imports, import/order
-import { Construct } from '@aws-cdk/core';
+import { Construct } from 'constructs';
 
 /**
  * A CloudFormation-init configuration
