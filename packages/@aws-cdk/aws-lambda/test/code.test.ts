--- conflicted
+++ resolved
@@ -2,13 +2,9 @@
 import * as path from 'path';
 import { ABSENT, ResourcePart } from '@aws-cdk/assert-internal';
 import * as ecr from '@aws-cdk/aws-ecr';
+import { testLegacyBehavior } from '@aws-cdk/cdk-build-tools/lib/feature-flag';
 import * as cdk from '@aws-cdk/core';
 import * as cxapi from '@aws-cdk/cx-api';
-<<<<<<< HEAD
-import { testFutureBehavior } from '@aws-cdk/cdk-build-tools/lib/feature-flag';
-=======
-import { testLegacyBehavior } from 'cdk-build-tools/lib/feature-flag';
->>>>>>> de5bf5d5
 import * as lambda from '../lib';
 
 /* eslint-disable dot-notation */
